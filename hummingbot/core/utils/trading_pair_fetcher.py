--- conflicted
+++ resolved
@@ -36,24 +36,14 @@
     async def fetch_all(self):
         tasks = []
         fetched_connectors = []
-<<<<<<< HEAD
         for connector_type, connectors in ALL_CONNECTORS.items():
-            if connector_type != "connector":
-                for connector in connectors:
-                    module_name = f"{connector}_api_order_book_data_source"
-                    class_name = "".join([o.capitalize() for o in connector.split("_")]) + "APIOrderBookDataSource"
-                    module_path = f"hummingbot.connector.{connector_type}.{connector}.{module_name}"
-                    module = getattr(importlib.import_module(module_path), class_name)
-                    tasks.append(module.fetch_trading_pairs())
-                    fetched_connectors.append(connector)
-            else:
+            if connector_type == "connector":
                 for connector in connectors:
                     module_name = f"{connector}_utils"
                     module_path = f"hummingbot.connector.{connector_type}.{connector}.{module_name}"
                     module = importlib.import_module(module_path)
                     tasks.append(module.fetch_trading_pairs())
                     fetched_connectors.append(connector)
-=======
         for conn_setting in CONNECTOR_SETTINGS.values():
             module_name = f"{conn_setting.base_name()}_api_order_book_data_source"
             class_name = "".join([o.capitalize() for o in conn_setting.base_name().split("_")]) + \
@@ -66,7 +56,6 @@
             else:
                 tasks.append(module.fetch_trading_pairs())
             fetched_connectors.append(conn_setting.name)
->>>>>>> b8e219bd
 
         results = await safe_gather(*tasks, return_exceptions=True)
         self.trading_pairs = dict(zip(fetched_connectors, results))
