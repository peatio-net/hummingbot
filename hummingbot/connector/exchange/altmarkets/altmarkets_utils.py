import re
from typing import Any, Dict, Optional, Tuple

from dateutil.parser import parse as dateparse
from pydantic import Field, SecretStr

from hummingbot.client.config.config_data_types import BaseConnectorConfigMap, ClientFieldData
from hummingbot.core.utils.tracking_nonce import get_tracking_nonce

from .altmarkets_constants import Constants

TRADING_PAIR_SPLITTER = re.compile(Constants.TRADING_PAIR_SPLITTER)

CENTRALIZED = True

EXAMPLE_PAIR = "ALTM-BTC"

DEFAULT_FEES = [0.25, 0.25]


class AltmarketsAPIError(IOError):
    def __init__(self, error_payload: Dict[str, Any]):
        super().__init__(str(error_payload))
        self.error_payload = error_payload


# convert date string to timestamp
def str_date_to_ts(date: str) -> int:
    return int(dateparse(date).timestamp())


# Request ID class
class RequestId:
    """
    Generate request ids
    """
    _request_id: int = 0

    @classmethod
    def generate_request_id(cls) -> int:
        return get_tracking_nonce()


def split_trading_pair(trading_pair: str) -> Optional[Tuple[str, str]]:
    try:
        m = TRADING_PAIR_SPLITTER.match(trading_pair)
        return m.group(1), m.group(2)
    # Exceptions are now logged as warnings in trading pair fetcher
    except Exception:
        return None


def convert_from_exchange_trading_pair(ex_trading_pair: str) -> Optional[str]:
    regex_match = split_trading_pair(ex_trading_pair)
    if regex_match is None:
        return None
    # AltMarkets.io uses lowercase (btcusdt)
    base_asset, quote_asset = split_trading_pair(ex_trading_pair)
    return f"{base_asset.upper()}-{quote_asset.upper()}"


def convert_to_exchange_trading_pair(hb_trading_pair: str) -> str:
    # AltMarkets.io uses lowercase (btcusdt)
    return hb_trading_pair.replace("-", "").lower()


def get_new_client_order_id(is_buy: bool, trading_pair: str) -> str:
    side = "B" if is_buy else "S"
    symbols = trading_pair.split("-")
    base = symbols[0].upper()
    quote = symbols[1].upper()
    base_str = f"{base[0:4]}{base[-1]}"
    quote_str = f"{quote[0:2]}{quote[-1]}"
    return f"{Constants.HBOT_BROKER_ID}-{side}{base_str}{quote_str}{get_tracking_nonce()}"


class AltmarketsConfigMap(BaseConnectorConfigMap):
    connector: str = Field(default="altmarkets", client_data=None)
    altmarkets_api_key: SecretStr = Field(
        default=...,
        client_data=ClientFieldData(
            prompt=lambda cm: f"Enter your {Constants.EXCHANGE_NAME} API key",
            is_secure=True,
            is_connect_key=True,
            prompt_on_new=True,
        )
    )
    altmarkets_secret_key: SecretStr = Field(
        default=...,
        client_data=ClientFieldData(
            prompt=lambda cm: f"Enter your {Constants.EXCHANGE_NAME} secret key",
            is_secure=True,
            is_connect_key=True,
            prompt_on_new=True,
        )
    )

<<<<<<< HEAD
=======
    class Config:
        title = "altmarkets"

>>>>>>> 4991a300

KEYS = AltmarketsConfigMap.construct()<|MERGE_RESOLUTION|>--- conflicted
+++ resolved
@@ -95,11 +95,8 @@
         )
     )
 
-<<<<<<< HEAD
-=======
     class Config:
         title = "altmarkets"
 
->>>>>>> 4991a300
 
 KEYS = AltmarketsConfigMap.construct()