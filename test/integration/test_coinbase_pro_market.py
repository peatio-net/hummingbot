--- conflicted
+++ resolved
@@ -231,21 +231,9 @@
         price: Decimal = self.market.get_price(trading_pair, True) * Decimal('1.02')
         price: Decimal = self.market.quantize_order_price(trading_pair, price)
         amount = self.market.quantize_order_amount(trading_pair, Decimal("0.02"))
-
-<<<<<<< HEAD
-        order_id, _ = self.place_order(True, trading_pair, quantized_amount, OrderType.LIMIT, quantize_bid_price,
-                                       10001, FixtureCoinbasePro.OPEN_BUY_LIMIT_ORDER, FixtureCoinbasePro.WS_AFTER_BUY_2)
-        [order_completed_event] = self.run_parallel(self.market_logger.wait_for(BuyOrderCompletedEvent))
-        order_completed_event: BuyOrderCompletedEvent = order_completed_event
-        trade_events: List[OrderFilledEvent] = [t for t in self.market_logger.event_log
-                                                if isinstance(t, OrderFilledEvent)]
-        base_amount_traded: Decimal = sum(t.amount for t in trade_events)
-        quote_amount_traded: Decimal = sum(t.amount * t.price for t in trade_events)
-=======
         order_id = self.market.buy(trading_pair, amount, OrderType.LIMIT_MAKER, price)
         [order_failure_event] = self.run_parallel(self.market_logger.wait_for(MarketOrderFailureEvent))
         self.assertEqual(order_id, order_failure_event.order_id)
->>>>>>> d802ae3c
 
         self.market_logger.clear()
 
@@ -267,28 +255,18 @@
         amount: Decimal = 10 / bid_price
         quantized_amount: Decimal = self.market.quantize_order_amount(trading_pair, amount)
 
-<<<<<<< HEAD
-        order_id, _ = self.place_order(False, trading_pair, amount, OrderType.LIMIT, quantize_ask_price, 10001,
-                                       FixtureCoinbasePro.OPEN_BUY_LIMIT_ORDER, FixtureCoinbasePro.WS_AFTER_BUY_2)
-        [order_completed_event] = self.run_parallel(self.market_logger.wait_for(SellOrderCompletedEvent))
-        order_completed_event: SellOrderCompletedEvent = order_completed_event
-        trade_events = [t for t in self.market_logger.event_log if isinstance(t, OrderFilledEvent)]
-        base_amount_traded = sum(t.amount for t in trade_events)
-        quote_amount_traded = sum(t.amount * t.price for t in trade_events)
-=======
         # Intentionally setting invalid price to prevent getting filled
         quantize_bid_price: Decimal = self.market.quantize_order_price(trading_pair, bid_price * Decimal("0.7"))
         quantize_ask_price: Decimal = self.market.quantize_order_price(trading_pair, ask_price * Decimal("1.5"))
->>>>>>> d802ae3c
 
         order_id, exch_order_id = self.place_order(True, trading_pair, quantized_amount, OrderType.LIMIT_MAKER, quantize_bid_price,
-                                            10001, FixtureCoinbasePro.ORDERS_LIMIT, FixtureCoinbasePro.WS_ORDER_OPEN)
+                                            10001, FixtureCoinbasePro.OPEN_BUY_LIMIT_ORDER, FixtureCoinbasePro.WS_ORDER_OPEN)
         [order_created_event] = self.run_parallel(self.market_logger.wait_for(BuyOrderCreatedEvent))
         order_created_event: BuyOrderCreatedEvent = order_created_event
         self.assertEqual(order_id, order_created_event.order_id)
 
         order_id_2, exch_order_id_2 = self.place_order(False, trading_pair, quantized_amount, OrderType.LIMIT_MAKER,
-                                              quantize_ask_price, 10002, FixtureCoinbasePro.ORDERS_LIMIT_2,
+                                              quantize_ask_price, 10002, FixtureCoinbasePro.OPEN_SELL_LIMIT_ORDER,
                                               FixtureCoinbasePro.WS_ORDER_OPEN)
         [order_created_event] = self.run_parallel(self.market_logger.wait_for(SellOrderCreatedEvent))
         order_created_event: BuyOrderCreatedEvent = order_created_event
@@ -318,13 +296,8 @@
         amount: Decimal = Decimal("0.02")
         quantized_amount: Decimal = self.market.quantize_order_amount(trading_pair, amount)
 
-<<<<<<< HEAD
-        order_id, _ = self.place_order(True, trading_pair, quantized_amount, OrderType.MARKET, Decimal("nan"), 10001,
+        order_id, _ = self.place_order(True, trading_pair, quantized_amount, OrderType.LIMIT, price, 10001,
                                        FixtureCoinbasePro.BUY_MARKET_ORDER, FixtureCoinbasePro.WS_AFTER_MARKET_BUY_2)
-=======
-        order_id, _ = self.place_order(True, trading_pair, quantized_amount, OrderType.LIMIT, price, 10001,
-                                       FixtureCoinbasePro.ORDERS_MARKET, FixtureCoinbasePro.WS_MARKET_FILLED)
->>>>>>> d802ae3c
         [order_completed_event] = self.run_parallel(self.market_logger.wait_for(BuyOrderCompletedEvent))
         order_completed_event: BuyOrderCompletedEvent = order_completed_event
         trade_events: List[OrderFilledEvent] = [t for t in self.market_logger.event_log
@@ -351,13 +324,8 @@
         amount: Decimal = Decimal("0.02")
         quantized_amount: Decimal = self.market.quantize_order_amount(trading_pair, amount)
 
-<<<<<<< HEAD
-        order_id, _ = self.place_order(False, trading_pair, quantized_amount, OrderType.MARKET, Decimal("nan"), 10001,
+        order_id, _ = self.place_order(False, trading_pair, quantized_amount, OrderType.LIMIT, price, 10001,
                                        FixtureCoinbasePro.BUY_MARKET_ORDER, FixtureCoinbasePro.WS_AFTER_MARKET_BUY_2)
-=======
-        order_id, _ = self.place_order(False, trading_pair, quantized_amount, OrderType.LIMIT, price, 10001,
-                                       FixtureCoinbasePro.ORDERS_MARKET, FixtureCoinbasePro.WS_MARKET_FILLED)
->>>>>>> d802ae3c
         [order_completed_event] = self.run_parallel(self.market_logger.wait_for(SellOrderCompletedEvent))
         order_completed_event: SellOrderCompletedEvent = order_completed_event
         trade_events = [t for t in self.market_logger.event_log if isinstance(t, OrderFilledEvent)]
@@ -387,13 +355,8 @@
         quantize_bid_price: Decimal = self.market.quantize_order_price(trading_pair, bid_price)
         quantized_amount: Decimal = self.market.quantize_order_amount(trading_pair, amount)
 
-<<<<<<< HEAD
-        order_id, exch_order_id = self.place_order(True, trading_pair, quantized_amount, OrderType.LIMIT,
+        order_id, exch_order_id = self.place_order(True, trading_pair, quantized_amount, OrderType.LIMIT_MAKER,
                                                    quantize_bid_price, 10001, FixtureCoinbasePro.OPEN_BUY_LIMIT_ORDER,
-=======
-        order_id, exch_order_id = self.place_order(True, trading_pair, quantized_amount, OrderType.LIMIT_MAKER,
-                                                   quantize_bid_price, 10001, FixtureCoinbasePro.ORDERS_LIMIT,
->>>>>>> d802ae3c
                                                    FixtureCoinbasePro.WS_ORDER_OPEN)
 
         self.cancel_order(trading_pair, order_id, exch_order_id, FixtureCoinbasePro.WS_ORDER_CANCELLED)
@@ -412,17 +375,10 @@
         quantize_bid_price: Decimal = self.market.quantize_order_price(trading_pair, bid_price * Decimal("0.7"))
         quantize_ask_price: Decimal = self.market.quantize_order_price(trading_pair, ask_price * Decimal("1.5"))
 
-<<<<<<< HEAD
-        _, exch_order_id = self.place_order(True, trading_pair, quantized_amount, OrderType.LIMIT, quantize_bid_price,
+        _, exch_order_id = self.place_order(True, trading_pair, quantized_amount, OrderType.LIMIT_MAKER, quantize_bid_price,
                                             10001, FixtureCoinbasePro.OPEN_BUY_LIMIT_ORDER, FixtureCoinbasePro.WS_ORDER_OPEN)
-        _, exch_order_id_2 = self.place_order(False, trading_pair, quantized_amount, OrderType.LIMIT,
+        _, exch_order_id_2 = self.place_order(False, trading_pair, quantized_amount, OrderType.LIMIT_MAKER,
                                               quantize_ask_price, 10002, FixtureCoinbasePro.OPEN_SELL_LIMIT_ORDER,
-=======
-        _, exch_order_id = self.place_order(True, trading_pair, quantized_amount, OrderType.LIMIT_MAKER, quantize_bid_price,
-                                            10001, FixtureCoinbasePro.ORDERS_LIMIT, FixtureCoinbasePro.WS_ORDER_OPEN)
-        _, exch_order_id_2 = self.place_order(False, trading_pair, quantized_amount, OrderType.LIMIT_MAKER,
-                                              quantize_ask_price, 10002, FixtureCoinbasePro.ORDERS_LIMIT_2,
->>>>>>> d802ae3c
                                               FixtureCoinbasePro.WS_ORDER_OPEN)
         self.run_parallel(asyncio.sleep(1))
 
@@ -458,40 +414,6 @@
 
         self.market_logger.clear()
 
-<<<<<<< HEAD
-    def test_deposit_info(self):
-        if API_MOCK_ENABLED:
-            accs_resp = FixtureCoinbasePro.COINBASE_BALANCES.copy()
-            account_id = [x for x in accs_resp if x["currency"] == "ETH"][0]["id"]
-            deposit_info_resp = FixtureCoinbasePro.DEPOSIT_INFO
-            self.web_app.update_response("get", API_BASE_URL, f"/coinbase-accounts", accs_resp)
-            self.web_app.update_response("post", API_BASE_URL, f"/coinbase-accounts/{account_id}/addresses",
-                                         deposit_info_resp)
-        [deposit_info] = self.run_parallel(
-            self.market.get_deposit_info("ETH")
-        )
-        deposit_info: DepositInfo = deposit_info
-        self.assertIsInstance(deposit_info, DepositInfo)
-        self.assertGreater(len(deposit_info.address), 0)
-
-    @unittest.skipUnless(any("test_withdraw" in arg for arg in sys.argv), "Withdraw test requires manual action.")
-    def test_withdraw(self):
-        # Ensure the market account has enough balance for withdraw testing.
-        self.assertGreaterEqual(self.market.get_balance("ZRX"), Decimal('1'))
-
-        # Withdraw ZRX from Coinbase Pro to test wallet.
-        self.market.withdraw(self.wallet.address, "ZRX", Decimal('1'))
-        [withdraw_asset_event] = self.run_parallel(
-            self.market_logger.wait_for(MarketWithdrawAssetEvent)
-        )
-        withdraw_asset_event: MarketWithdrawAssetEvent = withdraw_asset_event
-        self.assertEqual(self.wallet.address, withdraw_asset_event.to_address)
-        self.assertEqual("ZRX", withdraw_asset_event.asset_name)
-        self.assertEqual(Decimal('1'), withdraw_asset_event.amount)
-        self.assertEqual(withdraw_asset_event.fee_amount, Decimal(0))
-
-=======
->>>>>>> d802ae3c
     def test_orders_saving_and_restoration(self):
         config_path: str = "test_config"
         strategy_name: str = "test_strategy"
@@ -512,13 +434,8 @@
             amount: Decimal = Decimal("0.02")
             quantized_amount: Decimal = self.market.quantize_order_amount(trading_pair, amount)
 
-<<<<<<< HEAD
-            order_id, exch_order_id = self.place_order(True, trading_pair, quantized_amount, OrderType.LIMIT,
+            order_id, exch_order_id = self.place_order(True, trading_pair, quantized_amount, OrderType.LIMIT_MAKER,
                                                        quantize_bid_price, 10001, FixtureCoinbasePro.OPEN_BUY_LIMIT_ORDER,
-=======
-            order_id, exch_order_id = self.place_order(True, trading_pair, quantized_amount, OrderType.LIMIT_MAKER,
-                                                       quantize_bid_price, 10001, FixtureCoinbasePro.ORDERS_LIMIT,
->>>>>>> d802ae3c
                                                        FixtureCoinbasePro.WS_ORDER_OPEN)
             [order_created_event] = self.run_parallel(self.market_logger.wait_for(BuyOrderCreatedEvent))
             order_created_event: BuyOrderCreatedEvent = order_created_event
@@ -599,15 +516,9 @@
             # Try to buy 0.04 ETH from the exchange, and watch for completion event.
             price: Decimal = self.market.get_price(trading_pair, True)
             amount: Decimal = Decimal("0.02")
-<<<<<<< HEAD
-            order_id, exch_order_id = self.place_order(True, trading_pair, amount, OrderType.MARKET, Decimal("nan"),
+            order_id, exch_order_id = self.place_order(True, trading_pair, amount, OrderType.LIMIT, price,
                                                        10001, FixtureCoinbasePro.BUY_MARKET_ORDER,
                                                        FixtureCoinbasePro.WS_AFTER_MARKET_BUY_2)
-=======
-            order_id, exch_order_id = self.place_order(True, trading_pair, amount, OrderType.LIMIT, price,
-                                                       10001, FixtureCoinbasePro.ORDERS_MARKET,
-                                                       FixtureCoinbasePro.WS_MARKET_FILLED)
->>>>>>> d802ae3c
             [buy_order_completed_event] = self.run_parallel(self.market_logger.wait_for(BuyOrderCompletedEvent))
 
             # Reset the logs
@@ -616,15 +527,9 @@
             # Try to sell back the same amount of ETH to the exchange, and watch for completion event.
             price: Decimal = self.market.get_price(trading_pair, False)
             amount = buy_order_completed_event.base_asset_amount
-<<<<<<< HEAD
-            order_id, exch_order_id = self.place_order(False, trading_pair, amount, OrderType.MARKET, Decimal("nan"),
+            order_id, exch_order_id = self.place_order(False, trading_pair, amount, OrderType.LIMIT, price,
                                                        10002, FixtureCoinbasePro.SELL_MARKET_ORDER,
                                                        FixtureCoinbasePro.WS_AFTER_MARKET_BUY_2)
-=======
-            order_id, exch_order_id = self.place_order(False, trading_pair, amount, OrderType.LIMIT, price,
-                                                       10002, FixtureCoinbasePro.ORDERS_MARKET_2,
-                                                       FixtureCoinbasePro.WS_MARKET_FILLED)
->>>>>>> d802ae3c
             [sell_order_completed_event] = self.run_parallel(self.market_logger.wait_for(SellOrderCompletedEvent))
 
             # Query the persisted trade logs
