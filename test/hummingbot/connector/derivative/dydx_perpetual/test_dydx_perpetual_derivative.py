import asyncio
import time
import unittest
from collections import Awaitable
from datetime import datetime
from decimal import Decimal
from typing import Dict, Optional
<<<<<<< HEAD
from unittest.mock import AsyncMock, PropertyMock, patch
=======
from unittest.mock import AsyncMock, patch, PropertyMock
>>>>>>> 2f1e2090

import pandas as pd
from dydx3 import DydxApiError
from requests import Response

from hummingbot.connector.derivative.dydx_perpetual.dydx_perpetual_derivative import DydxPerpetualDerivative
from hummingbot.connector.derivative.dydx_perpetual.dydx_perpetual_position import DydxPerpetualPosition
from hummingbot.connector.trading_rule import TradingRule
<<<<<<< HEAD
from hummingbot.core.data_type.common import PositionSide
from hummingbot.core.event.events import FundingInfo
=======
from hummingbot.core.event.event_logger import EventLogger
from hummingbot.core.event.events import (
    BuyOrderCreatedEvent,
    FundingInfo,
    MarketEvent,
    OrderType,
    PositionAction,
    PositionSide,
    SellOrderCreatedEvent,
)
>>>>>>> 2f1e2090


class DydxPerpetualDerivativeTest(unittest.TestCase):
    # the level is required to receive logs from the data source logger
    level = 0

    start_timestamp: float = pd.Timestamp("2021-01-01", tz="UTC").timestamp()

    @classmethod
    def setUpClass(cls) -> None:
        super().setUpClass()
        cls.base_asset = "COINALPHA"
        cls.quote_asset = "USD"
        cls.trading_pair = f"{cls.base_asset}-{cls.quote_asset}"

    def setUp(self) -> None:
        super().setUp()

        self.exchange_task = None
        self.return_values_queue = asyncio.Queue()
        self.resume_test_event = asyncio.Event()
        self.log_records = []

        self.exchange = DydxPerpetualDerivative(
            dydx_perpetual_api_key="someAPIKey",
            dydx_perpetual_api_secret="someAPISecret",
            dydx_perpetual_passphrase="somePassPhrase",
            dydx_perpetual_account_number=1234,
            dydx_perpetual_ethereum_address="someETHAddress",
            dydx_perpetual_stark_private_key="1234",
            trading_pairs=[self.trading_pair],
        )
        self.exchange.logger().setLevel(1)
        self.exchange.logger().addHandler(self)

        self._initialize_event_loggers()

        self.ev_loop = asyncio.get_event_loop()

    def tearDown(self) -> None:
        self.exchange_task and self.exchange_task.cancel()
        super().tearDown()

    def _initialize_event_loggers(self):
        self.buy_order_completed_logger = EventLogger()
        self.buy_order_created_logger = EventLogger()
        self.order_cancelled_logger = EventLogger()
        self.order_failure_logger = EventLogger()
        self.order_filled_logger = EventLogger()
        self.sell_order_completed_logger = EventLogger()
        self.sell_order_created_logger = EventLogger()

        events_and_loggers = [
            (MarketEvent.BuyOrderCompleted, self.buy_order_completed_logger),
            (MarketEvent.BuyOrderCreated, self.buy_order_created_logger),
            (MarketEvent.OrderCancelled, self.order_cancelled_logger),
            (MarketEvent.OrderFailure, self.order_failure_logger),
            (MarketEvent.OrderFilled, self.order_filled_logger),
            (MarketEvent.SellOrderCompleted, self.sell_order_completed_logger),
            (MarketEvent.SellOrderCreated, self.sell_order_created_logger)]

        for event, logger in events_and_loggers:
            self.exchange.add_listener(event, logger)

    def handle(self, record):
        self.log_records.append(record)

    def check_is_logged(self, log_level: str, message: str) -> bool:
        is_logged = any(
            record.levelname == log_level and record.getMessage() == message
            for record in self.log_records
        )
        return is_logged

    def simulate_balances_initialized(self, account_balances: Optional[Dict] = None):
        if account_balances is None:
            account_balances = {
                self.quote_asset: Decimal("10"),
                self.base_asset: Decimal("20"),
            }
        self.exchange._account_balances = account_balances

    def _simulate_trading_rules_initialized(self):
        self.exchange._trading_rules = {
            self.trading_pair: TradingRule(
                trading_pair=self.trading_pair,
                min_order_size=Decimal("0.01"),
                min_price_increment=Decimal("0.0001"),
                min_base_amount_increment=Decimal("0.000001"),
            )
        }

    def _simulate_reset_poll_notifier(self):
        self.exchange._poll_notifier.clear()

    def _simulate_ws_message_received(self, timestamp: float):
        self.exchange._user_stream_tracker._data_source._ws_assistant._connection._last_recv_time = timestamp

    async def return_queued_values_and_unlock_with_event(self):
        val = await self.return_values_queue.get()
        self.resume_test_event.set()
        return val

    def async_run_with_timeout(self, coroutine: Awaitable, timeout: float = 1):
        ret = self.ev_loop.run_until_complete(asyncio.wait_for(coroutine, timeout))
        return ret

    def get_user_stream_account_ws_message_mock(self, size: float, status: str = "OPEN") -> Dict:
        account_message_mock = {
            "contents": self.get_account_rest_message_mock(size, status)
        }
        return account_message_mock

    def get_account_rest_message_mock(self, size: float, status: str = "OPEN") -> Dict:
        account_message_mock = {
            "account": {
                "equity": "1000",
                "freeCollateral": "10",
                "openPositions": {
                    self.trading_pair: {
                        "market": self.trading_pair,
                        "entryPrice": "10",
                        "size": str(size),
                        "side": "LONG",
                        "unrealizedPnl": "2",
                        "status": status,
                    }
                }
            }
        }
        return account_message_mock

    def get_markets_message_mock(
        self,
        index_price: float = 1,
        min_order_size: float = 2,
        min_price_increment: float = 3,
        min_base_amount_increment: float = 4,
    ) -> Dict:
        markets_message_mock = {  # irrelevant fields removed
            "markets": {
                self.trading_pair: {
                    "quoteAsset": self.quote_asset,
                    "minOrderSize": str(min_order_size),
                    "tickSize": str(min_price_increment),
                    "stepSize": str(min_base_amount_increment),
                    "indexPrice": str(index_price),
                    "oraclePrice": "10.1",
                    "nextFundingAt": str(datetime.now()),
                    "nextFundingRate": "0.1",
                    "initialMarginFraction": "0.1",
                    "maintenanceMarginFraction": "0.2",
                }
            }
        }
        return markets_message_mock

    def get_user_stream_positions_ws_message_mock(self, size: float, status: str = "OPEN") -> Dict:
        positions_message_mock = {
            "contents": self.get_positions_rest_message_mock(size, status)
        }
        return positions_message_mock

    def get_positions_rest_message_mock(self, size: float, status: str = "OPEN") -> Dict:
        positions_message_mock = {
            "positions": [
                {
                    "market": self.trading_pair,
                    "side": "LONG",
                    "unrealizedPnl": "2",
                    "size": str(size),
                    "status": status,
                }
            ]
        }
        return positions_message_mock

    def test_user_stream_event_listener_creates_position_from_account_update(self):
        self.exchange_task = self.ev_loop.create_task(self.exchange._user_stream_event_listener())

        dummy_user_stream = AsyncMock()
        dummy_user_stream.get.side_effect = self.return_queued_values_and_unlock_with_event
        position_size = 1
        account_message_mock = self.get_user_stream_account_ws_message_mock(position_size)
        self.return_values_queue.put_nowait(account_message_mock)
        self.exchange._user_stream_tracker._user_stream = dummy_user_stream

        self.async_run_with_timeout(self.resume_test_event.wait())
        self.resume_test_event.clear()

        self.assertEqual(1, len(self.exchange.account_positions))

        position = self.exchange.get_position(self.trading_pair)

        self.assertEqual(position_size, position.amount)

    def test_user_stream_event_listener_updates_position_from_positions_update(self):
        self.exchange_task = self.ev_loop.create_task(self.exchange._user_stream_event_listener())

        dummy_user_stream = AsyncMock()
        dummy_user_stream.get.side_effect = self.return_queued_values_and_unlock_with_event
        position_size = 1
        account_message_mock = self.get_user_stream_positions_ws_message_mock(position_size, status="CLOSED")
        self.return_values_queue.put_nowait(account_message_mock)
        self.exchange._user_stream_tracker._user_stream = dummy_user_stream

        position = DydxPerpetualPosition(
            self.trading_pair,
            PositionSide.LONG,
            unrealized_pnl=Decimal("2"),
            entry_price=Decimal("1"),
            amount=Decimal(position_size) / 2,
            leverage=Decimal("10"),
        )
        self.exchange._account_positions[self.trading_pair] = position

        self.async_run_with_timeout(self.resume_test_event.wait())
        self.resume_test_event.clear()

        self.assertEqual(position_size, position.amount)  # position was updated with message
        self.assertEqual(0, len(self.exchange.account_positions))  # closed position removed

    @patch("hummingbot.connector.derivative.dydx_perpetual.dydx_perpetual_client_wrapper"
           ".DydxPerpetualClientWrapper.get_account")
    def test_update_account_positions_creates_position_from_account_update(self, get_account_mock: AsyncMock):
        self.simulate_balances_initialized()
        position_size = 1
        account_message_mock = self.get_account_rest_message_mock(position_size)
        get_account_mock.return_value = account_message_mock

        self.async_run_with_timeout(self.exchange._update_account_positions())

        self.assertEqual(1, len(self.exchange.account_positions))

        position = self.exchange.get_position(self.trading_pair)

        self.assertEqual(position_size, position.amount)

    @patch("hummingbot.connector.derivative.dydx_perpetual.dydx_perpetual_client_wrapper"
           ".DydxPerpetualClientWrapper.get_account")
    def test_update_account_positions_updates_position_from_account_update(self, get_account_mock: AsyncMock):
        self.simulate_balances_initialized()
        position_size = 1
        account_message_mock = self.get_account_rest_message_mock(position_size, status="CLOSED")
        get_account_mock.return_value = account_message_mock

        position = DydxPerpetualPosition(
            self.trading_pair,
            PositionSide.LONG,
            unrealized_pnl=Decimal("2"),
            entry_price=Decimal("1"),
            amount=Decimal(position_size) / 2,
            leverage=Decimal("10"),
        )
        self.exchange._account_positions[self.trading_pair] = position

        self.async_run_with_timeout(self.exchange._update_account_positions())

        self.assertEqual(position_size, position.amount)  # position was updated with message
        self.assertEqual(0, len(self.exchange.account_positions))  # closed position removed

    @patch("hummingbot.connector.derivative.dydx_perpetual.dydx_perpetual_client_wrapper"
           ".DydxPerpetualClientWrapper.get_markets")
    def test_update_funding_rates_succeeds(self, get_markets_mock: AsyncMock):
        index_price = 10.0
        markets_message_mock = self.get_markets_message_mock(index_price)
        get_markets_mock.return_value = markets_message_mock

        self.async_run_with_timeout(self.exchange._update_funding_rates())

        funding_info = self.exchange.get_funding_info(self.trading_pair)

        self.assertIsInstance(funding_info, FundingInfo)
        self.assertEqual(Decimal(index_price), funding_info.index_price)

    @patch("hummingbot.connector.derivative.dydx_perpetual.dydx_perpetual_client_wrapper"
           ".DydxPerpetualClientWrapper.get_markets")
    def test_update_funding_fails_on_rate_limit(self, get_markets_mock: AsyncMock):
        resp = Response()
        resp.status_code = 429
        resp._content = b'{"errors": [{"msg": "Too many requests"}]}'
        get_markets_mock.return_value = DydxApiError(resp)

        self.async_run_with_timeout(self.exchange._update_funding_rates())

        self.check_is_logged(log_level="NETWORK", message="Rate-limit error.")

    @patch("hummingbot.connector.derivative.dydx_perpetual.dydx_perpetual_client_wrapper"
           ".DydxPerpetualClientWrapper.get_markets")
    def test_update_funding_fails_on_other_dydx_api_error(self, get_markets_mock: AsyncMock):
        resp = Response()
        resp.status_code = 430
        resp._content = b'{"errors": [{"msg": "Some other dydx API error."}]}'
        get_markets_mock.return_value = DydxApiError(resp)

        self.async_run_with_timeout(self.exchange._update_funding_rates())

        self.check_is_logged(log_level="NETWORK", message="dYdX API error.")

    @patch("hummingbot.connector.derivative.dydx_perpetual.dydx_perpetual_client_wrapper"
           ".DydxPerpetualClientWrapper.get_markets")
    def test_update_funding_fails_on_general_exception(self, get_markets_mock: AsyncMock):
        get_markets_mock.return_value = Exception("Dummy exception")

        self.async_run_with_timeout(self.exchange._update_funding_rates())

        self.check_is_logged(log_level="NETWORK", message="Unknown error.")

    def test_tick_initial_tick_successful(self):
        start_ts: float = time.time() * 1e3

        self.exchange.tick(start_ts)
        self.assertEqual(start_ts, self.exchange._last_poll_timestamp)
        self.assertTrue(self.exchange._poll_notifier.is_set())

    @patch("hummingbot.connector.derivative.dydx_perpetual.dydx_perpetual_derivative.DydxPerpetualDerivative.time_now_s")
    @patch("hummingbot.connector.derivative.dydx_perpetual.dydx_perpetual_user_stream_data_source.DydxPerpetualUserStreamDataSource.last_recv_time", new_callable=PropertyMock)
    def test_tick_subsequent_tick_within_short_poll_interval(self, mock_last_recv_time, mock_ts):
        # Assumes user stream tracker has NOT been receiving messages, Hence SHORT_POLL_INTERVAL in use
        start_ts: float = self.start_timestamp
        next_tick: float = start_ts + (self.exchange.SHORT_POLL_INTERVAL - 1)

        mock_ts.return_value = start_ts
        mock_last_recv_time.return_value = -1

        self.exchange.tick(start_ts)
        self.assertEqual(start_ts, self.exchange._last_poll_timestamp)
        self.assertTrue(self.exchange._poll_notifier.is_set())

        self._simulate_reset_poll_notifier()

        # Simulate last message received 1 sec ago
        mock_last_recv_time.return_value = next_tick - 1

        mock_ts.return_value = next_tick
        self.exchange.tick(next_tick)
        self.assertEqual(next_tick, self.exchange._last_poll_timestamp)
        self.assertFalse(self.exchange._poll_notifier.is_set())

    @patch("hummingbot.connector.derivative.dydx_perpetual.dydx_perpetual_derivative.DydxPerpetualDerivative.time_now_s")
    @patch("hummingbot.connector.derivative.dydx_perpetual.dydx_perpetual_user_stream_data_source.DydxPerpetualUserStreamDataSource.last_recv_time", new_callable=PropertyMock)
    def test_tick_subsequent_tick_exceed_short_poll_interval(self, mock_last_recv_time, mock_ts):
        # Assumes user stream tracker has NOT been receiving messages, Hence SHORT_POLL_INTERVAL in use
        start_ts: float = self.start_timestamp
        next_tick: float = start_ts + (self.exchange.SHORT_POLL_INTERVAL + 1)

        mock_ts.return_value = start_ts
        mock_last_recv_time.return_value = -1

        self.exchange.tick(start_ts)
        self.assertEqual(start_ts, self.exchange._last_poll_timestamp)
        self.assertTrue(self.exchange._poll_notifier.is_set())

        self._simulate_reset_poll_notifier()

        mock_ts.return_value = next_tick
        self.exchange.tick(next_tick)
        self.assertEqual(next_tick, self.exchange._last_poll_timestamp)
        self.assertTrue(self.exchange._poll_notifier.is_set())

    @patch("hummingbot.connector.derivative.dydx_perpetual.dydx_perpetual_derivative.DydxPerpetualDerivative.time_now_s")
    @patch("hummingbot.connector.derivative.dydx_perpetual.dydx_perpetual_user_stream_data_source.DydxPerpetualUserStreamDataSource.last_recv_time", new_callable=PropertyMock)
    def test_tick_subsequent_tick_within_long_poll_interval(self, mock_last_recv_time, mock_time):

        start_ts: float = self.start_timestamp
        next_tick: float = start_ts + (self.exchange.LONG_POLL_INTERVAL - 1)

        mock_time.return_value = start_ts
        mock_last_recv_time.return_value = -1

        self.exchange.tick(start_ts)
        self.assertEqual(start_ts, self.exchange._last_poll_timestamp)
        self.assertTrue(self.exchange._poll_notifier.is_set())

        # Simulate last message received 1 sec ago
        mock_last_recv_time.return_value = next_tick - 1
        self._simulate_reset_poll_notifier()

        mock_time.return_value = next_tick
        self.exchange.tick(next_tick)
        self.assertEqual(next_tick, self.exchange._last_poll_timestamp)
        self.assertFalse(self.exchange._poll_notifier.is_set())

    @patch("hummingbot.connector.derivative.dydx_perpetual.dydx_perpetual_derivative.DydxPerpetualDerivative.time_now_s")
    @patch("hummingbot.connector.derivative.dydx_perpetual.dydx_perpetual_user_stream_data_source.DydxPerpetualUserStreamDataSource.last_recv_time", new_callable=PropertyMock)
    def test_tick_subsequent_tick_exceed_long_poll_interval(self, mock_last_recv_time, mock_time):
        # Assumes user stream tracker has been receiving messages, Hence LONG_POLL_INTERVAL in use
        start_ts: float = self.start_timestamp
        next_tick: float = start_ts + (self.exchange.LONG_POLL_INTERVAL - 1)

        mock_last_recv_time.return_value = -1
        mock_time.return_value = start_ts
        self.exchange.tick(start_ts)
        self.assertEqual(start_ts, self.exchange._last_poll_timestamp)
        self.assertTrue(self.exchange._poll_notifier.is_set())

        mock_last_recv_time.return_value = start_ts
        self._simulate_reset_poll_notifier()

        mock_time.return_value = next_tick
        self.exchange.tick(next_tick)
        self.assertEqual(next_tick, self.exchange._last_poll_timestamp)
        self.assertTrue(self.exchange._poll_notifier.is_set())

    @patch("hummingbot.connector.derivative.dydx_perpetual.dydx_perpetual_client_wrapper"
           ".DydxPerpetualClientWrapper.get_markets")
    def test_update_trading_rules(self, get_markets_mock: AsyncMock):
        min_order_size = 1
        min_price_increment = 2
        min_base_amount_increment = 3
        min_notional_size = min_order_size * min_price_increment
        markets_message_mock = self.get_markets_message_mock(
            min_order_size=min_order_size,
            min_price_increment=min_price_increment,
            min_base_amount_increment=min_base_amount_increment,
        )
        get_markets_mock.return_value = markets_message_mock

        self.async_run_with_timeout(self.exchange._update_trading_rules())

        trading_rule: TradingRule = self.exchange._trading_rules[self.trading_pair]

        self.assertEqual(min_order_size, trading_rule.min_order_size)
        self.assertEqual(min_price_increment, trading_rule.min_price_increment)
        self.assertEqual(min_base_amount_increment, trading_rule.min_base_amount_increment)
        self.assertEqual(min_notional_size, trading_rule.min_notional_size)
        self.assertEqual(self.quote_asset, trading_rule.buy_order_collateral_token)
        self.assertEqual(self.quote_asset, trading_rule.sell_order_collateral_token)

    @patch("hummingbot.connector.derivative.dydx_perpetual.dydx_perpetual_client_wrapper"
           ".DydxPerpetualClientWrapper.get_markets")
    def test_get_buy_and_sell_collateral_token(self, get_markets_mock: AsyncMock):
        markets_message_mock = self.get_markets_message_mock()
        get_markets_mock.return_value = markets_message_mock

        self.async_run_with_timeout(self.exchange._update_trading_rules())
        buy_collateral_token = self.exchange.get_buy_collateral_token(self.trading_pair)
        sell_collateral_token = self.exchange.get_sell_collateral_token(self.trading_pair)

        self.assertEqual(self.quote_asset, buy_collateral_token)
        self.assertEqual(self.quote_asset, sell_collateral_token)

    @patch("hummingbot.connector.derivative.dydx_perpetual.dydx_perpetual_derivative.DydxPerpetualDerivative"
           ".time_now_s")
    @patch("hummingbot.connector.derivative.dydx_perpetual.dydx_perpetual_client_wrapper"
           ".DydxPerpetualClientWrapper.place_order")
    def test_create_buy_order(self, place_order_mock, time_mock):
        self._simulate_trading_rules_initialized()
        time_mock.return_value = 1640001112.223
        place_order_mock.return_value = {  # irrelevant fields removed
            "order": {
                "id": "EOID1",
                "status": "OPEN",
            }
        }

        self.async_run_with_timeout(self.exchange.execute_buy(
            order_id="OID1",
            trading_pair=self.trading_pair,
            amount=Decimal(1),
            order_type=OrderType.LIMIT,
            position_action=PositionAction.OPEN,
            price=Decimal(1000)
        ))

        self.assertIn("OID1", self.exchange.in_flight_orders)
        self.assertTrue(self.check_is_logged(
            "INFO",
            f"Created LIMIT BUY order OID1 for 1.000000 {self.trading_pair}."
        ))
        order = self.exchange.in_flight_orders["OID1"]
        self.assertEqual(time_mock.return_value, order.creation_timestamp)

        self.assertTrue(1, len(self.buy_order_created_logger.event_log))
        buy_event: BuyOrderCreatedEvent = self.buy_order_created_logger.event_log[0]
        self.assertEqual("OID1", buy_event.order_id)
        self.assertEqual(1640001112.223, buy_event.creation_timestamp)

    @patch("hummingbot.connector.derivative.dydx_perpetual.dydx_perpetual_derivative.DydxPerpetualDerivative"
           ".time_now_s")
    @patch("hummingbot.connector.derivative.dydx_perpetual.dydx_perpetual_client_wrapper"
           ".DydxPerpetualClientWrapper.place_order")
    def test_create_sell_order(self, place_order_mock, time_mock):
        self._simulate_trading_rules_initialized()
        time_mock.return_value = 1640001112.223
        place_order_mock.return_value = {  # irrelevant fields removed
            "order": {
                "id": "EOID1",
                "status": "OPEN",
            }
        }

        self.async_run_with_timeout(self.exchange.execute_sell(
            order_id="OID1",
            trading_pair=self.trading_pair,
            amount=Decimal(1),
            order_type=OrderType.LIMIT,
            position_action=PositionAction.OPEN,
            price=Decimal(1000)
        ))

        self.assertIn("OID1", self.exchange.in_flight_orders)
        self.assertTrue(self.check_is_logged(
            "INFO",
            f"Created LIMIT SELL order OID1 for 1.000000 {self.trading_pair}."
        ))
        order = self.exchange.in_flight_orders["OID1"]
        self.assertEqual(time_mock.return_value, order.creation_timestamp)

        self.assertTrue(1, len(self.sell_order_created_logger.event_log))
        sell_event: SellOrderCreatedEvent = self.sell_order_created_logger.event_log[0]
        self.assertEqual("OID1", sell_event.order_id)
        self.assertEqual(1640001112.223, sell_event.creation_timestamp)<|MERGE_RESOLUTION|>--- conflicted
+++ resolved
@@ -5,11 +5,7 @@
 from datetime import datetime
 from decimal import Decimal
 from typing import Dict, Optional
-<<<<<<< HEAD
-from unittest.mock import AsyncMock, PropertyMock, patch
-=======
 from unittest.mock import AsyncMock, patch, PropertyMock
->>>>>>> 2f1e2090
 
 import pandas as pd
 from dydx3 import DydxApiError
@@ -18,21 +14,16 @@
 from hummingbot.connector.derivative.dydx_perpetual.dydx_perpetual_derivative import DydxPerpetualDerivative
 from hummingbot.connector.derivative.dydx_perpetual.dydx_perpetual_position import DydxPerpetualPosition
 from hummingbot.connector.trading_rule import TradingRule
-<<<<<<< HEAD
 from hummingbot.core.data_type.common import PositionSide
-from hummingbot.core.event.events import FundingInfo
-=======
-from hummingbot.core.event.event_logger import EventLogger
 from hummingbot.core.event.events import (
     BuyOrderCreatedEvent,
     FundingInfo,
     MarketEvent,
     OrderType,
     PositionAction,
-    PositionSide,
     SellOrderCreatedEvent,
 )
->>>>>>> 2f1e2090
+from hummingbot.core.event.event_logger import EventLogger
 
 
 class DydxPerpetualDerivativeTest(unittest.TestCase):
